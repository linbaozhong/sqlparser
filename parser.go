package sqlparser

import (
	"fmt"
	"io"
	"strconv"
)

// Column describe column detail information
type Column struct {
	Name     string
	Type     string
	Default  any
	Size     int
	Unsigned bool
	Key      string
	AutoIncr bool
	Comment  string
	Nullable bool
<<<<<<< HEAD
=======
	Key      string
	AutoIncr bool
>>>>>>> 432e03eb
}

// Constraint holds foreign key constraint
type Constraint struct {
	Index      string
	ForeignKey string
	TableName  string
	ColumnName string
}

// Table is table schema
type Table struct {
	Name        string
	Columns     map[string]*Column
	ColumnsX    []*Column
	PrimaryKey  []string
	UniqueKeys  map[string][]string
	Keys        map[string][]string // index -> column_name
	Constraints map[string]*Constraint
	Extras      map[string]string
}

// Schema stores table name and its schema
type Schema map[string]*Table

// Parser stores parser state
type Parser struct {
	s   *Scanner
	buf struct {
		tok Token
		lit string
		n   int
	}
}

// Type holds SQL datatype token and its literal representation
var Type map[Token]string

func init() {
	Type = make(map[Token]string)
	Type[BIT] = "bit"
	Type[TINYINT] = "tinyint"
	Type[SMALLINT] = "smallint"
	Type[INT] = "int"
	Type[BIGINT] = "bigint"
	Type[FLOAT] = "float"
	Type[DOUBLE] = "double"
	Type[VARCHAR] = "varchar"
	Type[LONGTEXT] = "longtext"
	Type[MEDIUMTEXT] = "mediumtext"
	Type[DATE] = "date"
	Type[TIME] = "time"
	Type[DATETIME] = "datetime"
	Type[TIMESTAMP] = "timestamp"
}

// NewParser returns a new parser for given reader
func NewParser(r io.Reader) *Parser {
	return &Parser{s: NewScanner(r)}
}

func (p *Parser) scan() (tok Token, lit string) {
	if p.buf.n != 0 {
		p.buf.n = 0
		return p.buf.tok, p.buf.lit
	}
	tok, lit = p.s.Scan()
	p.buf.tok, p.buf.lit = tok, lit
	return
}

func (p *Parser) unscan() {
	p.buf.n = 1
}

func (p *Parser) scanIgnoreWhitespace() (tok Token, lit string) {
	tok, lit = p.scan()
	if tok == WS || tok == ANNOTATION {
		tok, lit = p.scan()
	}
	return
}

func (p *Parser) scanIdent() (tok Token, lit string) {
	tok, lit = p.scanIgnoreWhitespace()
	if tok != IDENT {
		return ILLEGAL, lit
	}
	return tok, lit
}

func (p *Parser) scanType() (string, int, error) {
	tok, lit := p.scanIgnoreWhitespace()
	if tok >= BIT && tok <= TIMESTAMP {
		tok1, lit1 := p.scanIgnoreWhitespace()
		if tok1 != OPEN_PAREN {
			p.unscan()
			return Type[tok], 0, nil
		}
		tok2, lit2 := p.scanIgnoreWhitespace()
		tok3, lit3 := p.scanIgnoreWhitespace()
		if tok2 != SIZE || tok3 != CLOSE_PAREN {
			return "", 0, fmt.Errorf("found %q, expected type(integer)", lit+lit1+lit2+lit3)
		}
		size, _ := strconv.Atoi(lit2)
		return Type[tok], size, nil
	}
	return "", 0, fmt.Errorf("found %q, expected type", lit)
}

func (p *Parser) scanDefault() (string, error) {
	tok, lit := p.scanIgnoreWhitespace()
	if tok != DEFAULT {
		return "", fmt.Errorf("found %q, expected DEFAULT", lit)
	}
	tok, lit = p.scanIgnoreWhitespace()
	switch tok {
	case NULL:
		return "null", nil
	case CURRENT_TIMESTAMP:
		return "current_timestamp", nil
	case STRING:
		return lit, nil
	}
	return "", fmt.Errorf("found %q, expected NULL or value", lit)
}

func (p *Parser) scanColumn() (*Column, error) {
	var column = &Column{}
	tok, lit := p.scanIdent()
	if tok != IDENT {
		return nil, fmt.Errorf("found %q, expected ident", lit)
	}
	column.Name = lit
	t, s, err := p.scanType()
	if err != nil {
		return nil, err
	}
	column.Type = t
	column.Size = s

	for {
		tok, lit = p.scanIgnoreWhitespace()
		switch tok {
		case DEFAULT:
			p.unscan()
			val, err := p.scanDefault()
			if err != nil {
				return nil, err
			}
			column.Default = val
			column.Nullable = val == "null"
		case NULL:
			column.Nullable = true
		case NOT:
			tok1, lit1 := p.scanIgnoreWhitespace()
			if tok1 != NULL {
				return nil, fmt.Errorf("found %q, expected NULL", lit1)
			}
			column.Nullable = false
		case COMMENT:
			if tok1, lit1 := p.scanIgnoreWhitespace(); tok1 == STRING {
				column.Comment = lit1
			} else {
				return nil, fmt.Errorf("found %q, expected 'comment'", lit1)
			}
		case AUTO_INCREMENT:
			column.AutoIncr = true
		case COMMA, CLOSE_PAREN:
			p.unscan()
			return column, nil
		case UNSIGNED:
			column.Unsigned = true
		case EOF:
			return nil, fmt.Errorf("unexpected EOF")
		default:
			return nil, fmt.Errorf("found %q, expected column constraint", lit)
		}
	}
}

func (p *Parser) scanPrimaryKey() (string, error) {
	tok1, lit1 := p.scanIgnoreWhitespace()
	tok2, lit2 := p.scanIgnoreWhitespace()
	if tok1 != PRIMARY || tok2 != KEY {
		return "", fmt.Errorf("found %q, expected PRIMARY KEY", lit1+lit2)
	}
	tok, lit := p.scanIgnoreWhitespace()
	if tok == OPEN_PAREN {
		p.unscan()
		tok, lit = p.scanParenIdent()
		if tok != IDENT {
			return "", fmt.Errorf("found %q, expected ident", lit)
		}
		return lit, nil
	}
	tok, lit = p.scanIdent()
	if tok != IDENT {
		return "", fmt.Errorf("found %q, expected ident", lit)
	}
	return lit, nil
}

func (p *Parser) scanParenIdent() (Token, string) {
	tok, lit := p.scanIgnoreWhitespace()
	if tok != OPEN_PAREN {
		return ILLEGAL, lit
	}
	tok, lit = p.scanIgnoreWhitespace()
	if tok == IDENT {
		tok1, lit1 := p.scanIgnoreWhitespace()
		if tok1 != CLOSE_PAREN {
			return ILLEGAL, lit + lit1
		}
		return tok, lit
	}
	return ILLEGAL, ""
}

func (p *Parser) scanKeyParenIdent() (Token, []string) {
	tok, lit := p.scanIgnoreWhitespace()
	if tok != OPEN_PAREN {
		return ILLEGAL, []string{lit}
	}
	lit1 := make([]string, 0)
	for tok != CLOSE_PAREN {
		tok, lit = p.scanIgnoreWhitespace()
		if tok == IDENT {
			lit1 = append(lit1, lit)
		}
	}
	return IDENT, lit1
}

func (p *Parser) scanKey() (string, []string, error) {
	var (
		index  string
		column []string
	)
	tok, lit := p.scanIgnoreWhitespace()
	if tok != KEY {
		return "", nil, fmt.Errorf("found %q, expected KEY", lit)
	}
	// parse index
	tok, lit = p.scanIgnoreWhitespace()
	if tok == IDENT {
		index = lit
	} else {
		return "", nil, fmt.Errorf("found %q, expected index", lit)
	}
	// parse column
	tok, lit = p.scanIgnoreWhitespace()
	if tok == IDENT {
		column = []string{lit}
	} else if tok == OPEN_PAREN {
		p.unscan()
		var lits []string
		tok, lits = p.scanKeyParenIdent()
		if tok != IDENT {
			return "", nil, fmt.Errorf("found %q, expected ", lits)
		}
		column = lits
	} else {
		return "", nil, fmt.Errorf("found %q, expected ident", lit)
	}
	return index, column, nil
}

func (p *Parser) scanConstraint() (*Constraint, error) {
	var constraint = &Constraint{}
	tok, lit := p.scanIgnoreWhitespace()
	if tok != CONSTRAINT {
		return nil, fmt.Errorf("found %q, expected CONSTRAINT", lit)
	}
	tok, lit = p.scanIdent()
	if tok != IDENT {
		return nil, fmt.Errorf("found %q, expected ident", lit)
	}
	constraint.Index = lit
	tok1, lit1 := p.scanIgnoreWhitespace()
	tok2, lit2 := p.scanIgnoreWhitespace()
	if tok1 != FOREIGN || tok2 != KEY {
		return nil, fmt.Errorf("found %q, expected FOREIGN KEY", lit1+lit2)
	}
	tok, lit = p.scanParenIdent()
	if tok != IDENT {
		return nil, fmt.Errorf("found %q, expected ident", lit)
	}
	constraint.ForeignKey = lit
	tok, lit = p.scanIgnoreWhitespace()
	if tok != REFERENCES {
		return nil, fmt.Errorf("found %q, expected REFERENCES", lit)
	}
	tok, lit = p.scanIdent()
	if tok != IDENT {
		return nil, fmt.Errorf("found %q, expected `table_name`", lit)
	}
	constraint.TableName = lit
	tok, lit = p.scanParenIdent()
	if tok != IDENT {
		return nil, fmt.Errorf("found %q, expected (`column_name`)", lit)
	}
	constraint.ColumnName = lit
	return constraint, nil
}

func (p *Parser) scanKV() (string, string, error) {
	tok, lit := p.scanIgnoreWhitespace()
	tok1, lit1 := p.scanIgnoreWhitespace()
	tok2, lit2 := p.scanIgnoreWhitespace()
	if (tok != IDENT && tok != AUTO_INCREMENT && tok != COMMENT) || tok1 != EQUAL || (tok2 != IDENT && tok2 != STRING && tok2 != SIZE) {
		return "", "", fmt.Errorf("found %q, expected key=value", lit+lit1+lit2)
	}
	return lit, lit2, nil
}

func (p *Parser) scanExtra() (map[string]string, error) {
	extras := make(map[string]string)
	for {
		if tok, _ := p.scanIgnoreWhitespace(); tok != SEMI_COLON {
			if tok != DEFAULT {
				p.unscan()
			}
			k, v, err := p.scanKV()
			if err != nil {
				return nil, err
			}
			extras[k] = v
		} else {
			p.unscan()
			break
		}
	}
	return extras, nil
}

// parse one table
func (p *Parser) parse() (*Table, error) {
	table := &Table{
		ColumnsX:    make([]*Column, 0, 20),
		Columns:     make(map[string]*Column),
		UniqueKeys:  make(map[string][]string),
		Keys:        make(map[string][]string),
		Constraints: make(map[string]*Constraint),
		Extras:      make(map[string]string),
	}
	for {
		if tok, lit := p.scanIgnoreWhitespace(); tok == DROP || tok == LOCK || tok == UNLOCK || tok == ANNOTATION {
			for { // ignore drop, lock and unlock statement
				if tok, _ := p.scanIgnoreWhitespace(); tok == SEMI_COLON {
					break
				} else if tok == EOF {
					return nil, nil
				}
			}
		} else if tok == SEMI_COLON || tok == ANNOTATION {
			continue
		} else if tok == CREATE {
			break
		} else if tok == EOF {
			return nil, nil
		} else {
			return nil, fmt.Errorf("unexpected %v: %q", tok, lit)
		}
	}
	if tok, lit := p.scanIgnoreWhitespace(); tok != TABLE {
		return nil, fmt.Errorf("found CREATE %q, expected CREATE TABLE", lit)
	}

	// scan table name
	if tok, lit := p.scanIdent(); tok == IDENT {
		table.Name = lit
	} else {
		return nil, fmt.Errorf("found CREATE TABLE %d %q, expected CREATE TABLE `ident`", tok, lit)
	}

	// scan columns
	if tok, lit := p.scanIgnoreWhitespace(); tok != OPEN_PAREN {
		return nil, fmt.Errorf("found %q, expected (", lit)
	}

	for {
		tok, lit := p.scanIgnoreWhitespace()
		switch tok {
		case IDENT:
			p.unscan()
			col, err := p.scanColumn()
			if err != nil {
				return nil, err
			}
			table.ColumnsX = append(table.ColumnsX, col)
			table.Columns[col.Name] = col
		case PRIMARY:
			p.unscan()
			key, err := p.scanPrimaryKey()
			if err != nil {
				return nil, err
			}
			table.Columns[key].Key = "PRI"
			table.PrimaryKey = append(table.PrimaryKey, key)
		case UNIQUE:
			k, v, err := p.scanKey()
			if err != nil {
				return nil, err
			}
			for _, s := range v {
				table.Columns[s].Key = "UNI"
			}
			table.UniqueKeys[k] = v
		case KEY:
			p.unscan()
			index, col, err := p.scanKey()
			if err != nil {
				return nil, err
			}
			for _, s := range col {
				table.Columns[s].Key = "MUL"
			}
			table.Keys[index] = col
		case CONSTRAINT:
			p.unscan()
			cos, err := p.scanConstraint()
			if err != nil {
				return nil, err
			}
			table.Constraints[cos.ForeignKey] = cos
		case CLOSE_PAREN:
			tok, lit = p.scanIgnoreWhitespace()
			if tok != SEMI_COLON {
				p.unscan()
				extras, err := p.scanExtra()
				if err != nil {
					return nil, err
				}
				table.Extras = extras
			}
			return table, nil
		case COMMA:
			continue
		case SEMI_COLON:
			return table, nil
		case ANNOTATION:
			continue
		default:
			fmt.Printf("found %q, expected ident or primary or unique or key or constraint \n", lit)
			return nil, nil
			// return nil, fmt.Errorf("found %q, expected ident or primary or unique or key or constraint", lit)
		}
	}
}

// Parse returns parsed table schema and an error
func (p *Parser) Parse() (Schema, error) {
	schema := make(Schema)
	for {
		table, err := p.parse()
		if err != nil {
			return schema, err // return already parsed tables and error
		}
		if table == nil { // parse done
			break
		}
		schema[table.Name] = table
	}
	return schema, nil
}<|MERGE_RESOLUTION|>--- conflicted
+++ resolved
@@ -17,11 +17,6 @@
 	AutoIncr bool
 	Comment  string
 	Nullable bool
-<<<<<<< HEAD
-=======
-	Key      string
-	AutoIncr bool
->>>>>>> 432e03eb
 }
 
 // Constraint holds foreign key constraint
@@ -193,8 +188,6 @@
 		case COMMA, CLOSE_PAREN:
 			p.unscan()
 			return column, nil
-		case UNSIGNED:
-			column.Unsigned = true
 		case EOF:
 			return nil, fmt.Errorf("unexpected EOF")
 		default:
@@ -361,7 +354,6 @@
 // parse one table
 func (p *Parser) parse() (*Table, error) {
 	table := &Table{
-		ColumnsX:    make([]*Column, 0, 20),
 		Columns:     make(map[string]*Column),
 		UniqueKeys:  make(map[string][]string),
 		Keys:        make(map[string][]string),
@@ -412,7 +404,6 @@
 			if err != nil {
 				return nil, err
 			}
-			table.ColumnsX = append(table.ColumnsX, col)
 			table.Columns[col.Name] = col
 		case PRIMARY:
 			p.unscan()
@@ -420,25 +411,18 @@
 			if err != nil {
 				return nil, err
 			}
-			table.Columns[key].Key = "PRI"
 			table.PrimaryKey = append(table.PrimaryKey, key)
 		case UNIQUE:
 			k, v, err := p.scanKey()
 			if err != nil {
 				return nil, err
 			}
-			for _, s := range v {
-				table.Columns[s].Key = "UNI"
-			}
 			table.UniqueKeys[k] = v
 		case KEY:
 			p.unscan()
 			index, col, err := p.scanKey()
 			if err != nil {
 				return nil, err
-			}
-			for _, s := range col {
-				table.Columns[s].Key = "MUL"
 			}
 			table.Keys[index] = col
 		case CONSTRAINT:
@@ -463,8 +447,6 @@
 			continue
 		case SEMI_COLON:
 			return table, nil
-		case ANNOTATION:
-			continue
 		default:
 			fmt.Printf("found %q, expected ident or primary or unique or key or constraint \n", lit)
 			return nil, nil
